package cmd

import (
	"bufio"
	"bytes"
	"fmt"
	"io"
	"io/ioutil"
	"os"
	"path/filepath"
	"testing"

	"github.com/linkerd/linkerd2/controller/gen/config"
)

type testCase struct {
	inputFileName    string
	goldenFileName   string
	reportFileName   string
	testInjectConfig configs
}

func mkFilename(filename string, verbose bool) string {
	if verbose {
		return fmt.Sprintf("%s.verbose", filename)
	}
	return filename
}

func testUninjectAndInject(t *testing.T, tc testCase) {
	file, err := os.Open("testdata/" + tc.inputFileName)
	if err != nil {
		t.Errorf("error opening test input file: %v\n", err)
	}

	read := bufio.NewReader(file)

	output := new(bytes.Buffer)
	report := new(bytes.Buffer)

	if exitCode := uninjectAndInject([]io.Reader{read}, report, output, tc.testInjectConfig); exitCode != 0 {
		t.Errorf("Unexpected error injecting YAML: %v\n", report)
	}
	diffTestdata(t, tc.goldenFileName, output.String())

	reportFileName := mkFilename(tc.reportFileName, verbose)
	diffTestdata(t, reportFileName, report.String())
}

func TestUninjectAndInject(t *testing.T) {
<<<<<<< HEAD
	defaultOptions := newInjectOptions()
	defaultOptions.linkerdVersion = "testinjectversion"

	proxyResourceOptions := newInjectOptions()
	proxyResourceOptions.linkerdVersion = defaultOptions.linkerdVersion
	proxyResourceOptions.proxyCPURequest = "110m"
	proxyResourceOptions.proxyMemoryRequest = "100Mi"
	proxyResourceOptions.proxyCPULimit = "160m"
	proxyResourceOptions.proxyMemoryLimit = "150Mi"
=======
	defaultConfig := newConfig()
	defaultConfig.global.Version = "testinjectversion"

	tlsConfig := newConfig()
	tlsConfig.global.IdentityContext = &config.IdentityContext{}
	tlsConfig.global.Version = defaultConfig.global.Version

	proxyResourceConfig := newConfig()
	proxyResourceConfig.global.Version = defaultConfig.global.Version
	proxyResourceConfig.proxy.Resource = &config.ResourceRequirements{
		RequestCpu:    "110m",
		RequestMemory: "100Mi",
		LimitCpu:      "160m",
		LimitMemory:   "150Mi",
	}
>>>>>>> f34de691

	noInitContainerConfig := newConfig()
	noInitContainerConfig.global.Version = defaultConfig.global.Version
	noInitContainerConfig.global.CniEnabled = true

	testCases := []testCase{
		{
			inputFileName:    "inject_emojivoto_deployment.input.yml",
			goldenFileName:   "inject_emojivoto_deployment.golden.yml",
			reportFileName:   "inject_emojivoto_deployment.report",
			testInjectConfig: defaultConfig,
		},
		{
			inputFileName:    "inject_emojivoto_list.input.yml",
			goldenFileName:   "inject_emojivoto_list.golden.yml",
			reportFileName:   "inject_emojivoto_list.report",
			testInjectConfig: defaultConfig,
		},
		{
			inputFileName:    "inject_emojivoto_deployment_hostNetwork_false.input.yml",
			goldenFileName:   "inject_emojivoto_deployment_hostNetwork_false.golden.yml",
			reportFileName:   "inject_emojivoto_deployment_hostNetwork_false.report",
			testInjectConfig: defaultConfig,
		},
		{
			inputFileName:    "inject_emojivoto_deployment_hostNetwork_true.input.yml",
			goldenFileName:   "inject_emojivoto_deployment_hostNetwork_true.input.yml",
			reportFileName:   "inject_emojivoto_deployment_hostNetwork_true.report",
			testInjectConfig: defaultConfig,
		},
		{
			inputFileName:    "inject_emojivoto_deployment_injectDisabled.input.yml",
			goldenFileName:   "inject_emojivoto_deployment_injectDisabled.input.yml",
			reportFileName:   "inject_emojivoto_deployment_injectDisabled.report",
			testInjectConfig: defaultConfig,
		},
		{
			inputFileName:    "inject_emojivoto_deployment_controller_name.input.yml",
			goldenFileName:   "inject_emojivoto_deployment_controller_name.golden.yml",
			reportFileName:   "inject_emojivoto_deployment_controller_name.report",
			testInjectConfig: defaultConfig,
		},
		{
			inputFileName:    "inject_emojivoto_statefulset.input.yml",
			goldenFileName:   "inject_emojivoto_statefulset.golden.yml",
			reportFileName:   "inject_emojivoto_statefulset.report",
			testInjectConfig: defaultConfig,
		},
		{
			inputFileName:    "inject_emojivoto_pod.input.yml",
			goldenFileName:   "inject_emojivoto_pod.golden.yml",
			reportFileName:   "inject_emojivoto_pod.report",
			testInjectConfig: defaultConfig,
		},
		{
			inputFileName:    "inject_emojivoto_pod_with_requests.input.yml",
			goldenFileName:   "inject_emojivoto_pod_with_requests.golden.yml",
			reportFileName:   "inject_emojivoto_pod_with_requests.report",
			testInjectConfig: proxyResourceConfig,
		},
		{
<<<<<<< HEAD
			inputFileName:     "inject_emojivoto_deployment_udp.input.yml",
			goldenFileName:    "inject_emojivoto_deployment_udp.golden.yml",
			reportFileName:    "inject_emojivoto_deployment_udp.report",
			testInjectOptions: defaultOptions,
=======
			inputFileName:    "inject_emojivoto_deployment.input.yml",
			goldenFileName:   "inject_emojivoto_deployment_tls.golden.yml",
			reportFileName:   "inject_emojivoto_deployment.report",
			testInjectConfig: tlsConfig,
		},
		{
			inputFileName:    "inject_emojivoto_pod.input.yml",
			goldenFileName:   "inject_emojivoto_pod_tls.golden.yml",
			reportFileName:   "inject_emojivoto_pod.report",
			testInjectConfig: tlsConfig,
		},
		{
			inputFileName:    "inject_emojivoto_deployment_udp.input.yml",
			goldenFileName:   "inject_emojivoto_deployment_udp.golden.yml",
			reportFileName:   "inject_emojivoto_deployment_udp.report",
			testInjectConfig: defaultConfig,
>>>>>>> f34de691
		},
		{
			inputFileName:    "inject_emojivoto_already_injected.input.yml",
			goldenFileName:   "inject_emojivoto_already_injected.golden.yml",
			reportFileName:   "inject_emojivoto_already_injected.report",
			testInjectConfig: defaultConfig,
		},
		{
			inputFileName:    "inject_emojivoto_istio.input.yml",
			goldenFileName:   "inject_emojivoto_istio.input.yml",
			reportFileName:   "inject_emojivoto_istio.report",
			testInjectConfig: defaultConfig,
		},
		{
			inputFileName:    "inject_contour.input.yml",
			goldenFileName:   "inject_contour.input.yml",
			reportFileName:   "inject_contour.report",
			testInjectConfig: defaultConfig,
		},
		{
			inputFileName:    "inject_emojivoto_deployment_empty_resources.input.yml",
			goldenFileName:   "inject_emojivoto_deployment_empty_resources.golden.yml",
			reportFileName:   "inject_emojivoto_deployment_empty_resources.report",
			testInjectConfig: defaultConfig,
		},
		{
			inputFileName:    "inject_emojivoto_list_empty_resources.input.yml",
			goldenFileName:   "inject_emojivoto_list_empty_resources.golden.yml",
			reportFileName:   "inject_emojivoto_list_empty_resources.report",
			testInjectConfig: defaultConfig,
		},
		{
			inputFileName:    "inject_emojivoto_deployment.input.yml",
			goldenFileName:   "inject_emojivoto_deployment_no_init_container.golden.yml",
			reportFileName:   "inject_emojivoto_deployment.report",
			testInjectConfig: noInitContainerConfig,
		},
	}

	for i, tc := range testCases {
		tc := tc // pin
		verbose = true
		t.Run(fmt.Sprintf("%d: %s --verbose", i, tc.inputFileName), func(t *testing.T) {
			testUninjectAndInject(t, tc)
		})
		verbose = false
		t.Run(fmt.Sprintf("%d: %s", i, tc.inputFileName), func(t *testing.T) {
			testUninjectAndInject(t, tc)
		})
	}
}

type injectCmd struct {
	inputFileName        string
	stdErrGoldenFileName string
	stdOutGoldenFileName string
	exitCode             int
}

func testInjectCmd(t *testing.T, tc injectCmd) {
	testConfig := newConfig()
	testConfig.global.Version = "testinjectversion"

	errBuffer := &bytes.Buffer{}
	outBuffer := &bytes.Buffer{}

	in, err := os.Open(fmt.Sprintf("testdata/%s", tc.inputFileName))
	if err != nil {
		t.Fatalf("Unexpected error: %v", err)
	}

	exitCode := runInjectCmd([]io.Reader{in}, errBuffer, outBuffer, testConfig)
	if exitCode != tc.exitCode {
		t.Fatalf("Expected exit code to be %d but got: %d", tc.exitCode, exitCode)
	}
	if tc.stdOutGoldenFileName != "" {
		diffTestdata(t, tc.stdOutGoldenFileName, outBuffer.String())
	} else if outBuffer.Len() != 0 {
		t.Fatalf("Expected no standard output, but got: %s", outBuffer)
	}

	stdErrGoldenFileName := mkFilename(tc.stdErrGoldenFileName, verbose)
	diffTestdata(t, stdErrGoldenFileName, errBuffer.String())
}

func TestRunInjectCmd(t *testing.T) {
	testCases := []injectCmd{
		{
			inputFileName:        "inject_gettest_deployment.bad.input.yml",
			stdErrGoldenFileName: "inject_gettest_deployment.bad.golden",
			exitCode:             1,
		},
		{
			inputFileName:        "inject_gettest_deployment.good.input.yml",
			stdOutGoldenFileName: "inject_gettest_deployment.good.golden.yml",
			stdErrGoldenFileName: "inject_gettest_deployment.good.golden.stderr",
			exitCode:             0,
		},
	}

	for i, tc := range testCases {
		tc := tc // pin
		verbose = true
		t.Run(fmt.Sprintf("%d: %s --verbose", i, tc.inputFileName), func(t *testing.T) {
			testInjectCmd(t, tc)
		})
		verbose = false
		t.Run(fmt.Sprintf("%d: %s", i, tc.inputFileName), func(t *testing.T) {
			testInjectCmd(t, tc)
		})
	}
}

type injectFilePath struct {
	resource     string
	resourceFile string
	expectedFile string
	stdErrFile   string
}

func testInjectFilePath(t *testing.T, tc injectFilePath) {
	in, err := read("testdata/" + tc.resourceFile)
	if err != nil {
		t.Fatal("Unexpected error: ", err)
	}

	errBuf := &bytes.Buffer{}
	actual := &bytes.Buffer{}
	conf := newConfig()
	conf.overrideFromOptions(newInjectOptions())
	if exitCode := runInjectCmd(in, errBuf, actual, conf); exitCode != 0 {
		t.Fatal("Unexpected error. Exit code from runInjectCmd: ", exitCode)
	}
	diffTestdata(t, tc.expectedFile, actual.String())

	stdErrFile := mkFilename(tc.stdErrFile, verbose)
	diffTestdata(t, stdErrFile, errBuf.String())
}

func testReadFromFolder(t *testing.T, resourceFolder string, expectedFolder string) {
	in, err := read("testdata/" + resourceFolder)
	if err != nil {
		t.Fatal("Unexpected error: ", err)
	}

	errBuf := &bytes.Buffer{}
	actual := &bytes.Buffer{}
	if exitCode := runInjectCmd(in, errBuf, actual, newConfig()); exitCode != 0 {
		t.Fatal("Unexpected error. Exit code from runInjectCmd: ", exitCode)
	}

	expectedFile := filepath.Join(expectedFolder, "injected_nginx_redis.yaml")
	diffTestdata(t, expectedFile, actual.String())

	stdErrFileName := mkFilename(filepath.Join(expectedFolder, "injected_nginx_redis.stderr"), verbose)
	diffTestdata(t, stdErrFileName, errBuf.String())
}

func TestInjectFilePath(t *testing.T) {
	var (
		resourceFolder = filepath.Join("inject-filepath", "resources")
		expectedFolder = filepath.Join("inject-filepath", "expected")
	)

	t.Run("read from files", func(t *testing.T) {
		testCases := []injectFilePath{
			{
				resource:     "nginx",
				resourceFile: filepath.Join(resourceFolder, "nginx.yaml"),
				expectedFile: filepath.Join(expectedFolder, "injected_nginx.yaml"),
				stdErrFile:   filepath.Join(expectedFolder, "injected_nginx.stderr"),
			},
			{
				resource:     "redis",
				resourceFile: filepath.Join(resourceFolder, "db/redis.yaml"),
				expectedFile: filepath.Join(expectedFolder, "injected_redis.yaml"),
				stdErrFile:   filepath.Join(expectedFolder, "injected_redis.stderr"),
			},
		}

		for i, testCase := range testCases {
			testCase := testCase // pin
			verbose = true
			t.Run(fmt.Sprintf("%d %s", i, testCase.resource), func(t *testing.T) {
				testInjectFilePath(t, testCase)
			})
			verbose = false
			t.Run(fmt.Sprintf("%d %s", i, testCase.resource), func(t *testing.T) {
				testInjectFilePath(t, testCase)
			})
		}
	})

	verbose = true
	t.Run("read from folder --verbose", func(t *testing.T) {
		testReadFromFolder(t, resourceFolder, expectedFolder)
	})
	verbose = false
	t.Run("read from folder --verbose", func(t *testing.T) {
		testReadFromFolder(t, resourceFolder, expectedFolder)
	})
}

func TestWalk(t *testing.T) {
	// create two data files, one in the root folder and the other in a subfolder.
	// walk should be able to read the content of the two data files recursively.
	var (
		tmpFolderRoot = "linkerd-testdata"
		tmpFolderData = filepath.Join(tmpFolderRoot, "data")
	)

	if err := os.MkdirAll(tmpFolderData, os.ModeDir|os.ModePerm); err != nil {
		t.Fatal("Unexpected error: ", err)
	}
	defer os.RemoveAll(tmpFolderRoot)

	var (
		data  = []byte(readTestdata(t, "inject_gettest_deployment.bad.input.yml"))
		file1 = filepath.Join(tmpFolderRoot, "root.txt")
		file2 = filepath.Join(tmpFolderData, "data.txt")
	)
	if err := ioutil.WriteFile(file1, data, 0644); err != nil {
		t.Fatal("Unexpected error: ", err)
	}
	if err := ioutil.WriteFile(file2, data, 0644); err != nil {
		t.Fatal("Unexpected error: ", err)
	}

	actual, err := walk(tmpFolderRoot)
	if err != nil {
		t.Fatal("Unexpected error: ", err)
	}

	for _, r := range actual {
		b := make([]byte, len(data))
		r.Read(b)

		if string(b) != string(data) {
			t.Errorf("Content mismatch. Expected %q, but got %q", data, b)
		}
	}
}<|MERGE_RESOLUTION|>--- conflicted
+++ resolved
@@ -48,22 +48,11 @@
 }
 
 func TestUninjectAndInject(t *testing.T) {
-<<<<<<< HEAD
-	defaultOptions := newInjectOptions()
-	defaultOptions.linkerdVersion = "testinjectversion"
-
-	proxyResourceOptions := newInjectOptions()
-	proxyResourceOptions.linkerdVersion = defaultOptions.linkerdVersion
-	proxyResourceOptions.proxyCPURequest = "110m"
-	proxyResourceOptions.proxyMemoryRequest = "100Mi"
-	proxyResourceOptions.proxyCPULimit = "160m"
-	proxyResourceOptions.proxyMemoryLimit = "150Mi"
-=======
 	defaultConfig := newConfig()
 	defaultConfig.global.Version = "testinjectversion"
 
 	tlsConfig := newConfig()
-	tlsConfig.global.IdentityContext = &config.IdentityContext{}
+	tlsConfig.global.IdentityContext = new(config.IdentityContext)
 	tlsConfig.global.Version = defaultConfig.global.Version
 
 	proxyResourceConfig := newConfig()
@@ -74,7 +63,6 @@
 		LimitCpu:      "160m",
 		LimitMemory:   "150Mi",
 	}
->>>>>>> f34de691
 
 	noInitContainerConfig := newConfig()
 	noInitContainerConfig.global.Version = defaultConfig.global.Version
@@ -136,29 +124,10 @@
 			testInjectConfig: proxyResourceConfig,
 		},
 		{
-<<<<<<< HEAD
-			inputFileName:     "inject_emojivoto_deployment_udp.input.yml",
-			goldenFileName:    "inject_emojivoto_deployment_udp.golden.yml",
-			reportFileName:    "inject_emojivoto_deployment_udp.report",
-			testInjectOptions: defaultOptions,
-=======
-			inputFileName:    "inject_emojivoto_deployment.input.yml",
-			goldenFileName:   "inject_emojivoto_deployment_tls.golden.yml",
-			reportFileName:   "inject_emojivoto_deployment.report",
-			testInjectConfig: tlsConfig,
-		},
-		{
-			inputFileName:    "inject_emojivoto_pod.input.yml",
-			goldenFileName:   "inject_emojivoto_pod_tls.golden.yml",
-			reportFileName:   "inject_emojivoto_pod.report",
-			testInjectConfig: tlsConfig,
-		},
-		{
 			inputFileName:    "inject_emojivoto_deployment_udp.input.yml",
 			goldenFileName:   "inject_emojivoto_deployment_udp.golden.yml",
 			reportFileName:   "inject_emojivoto_deployment_udp.report",
 			testInjectConfig: defaultConfig,
->>>>>>> f34de691
 		},
 		{
 			inputFileName:    "inject_emojivoto_already_injected.input.yml",
