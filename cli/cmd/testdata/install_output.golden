---
kind: Namespace
apiVersion: v1
metadata:
  name: Namespace
  annotations:
    ProxyInjectAnnotation: ProxyInjectDisabled
---
###
### Identity Controller Service
###
---
kind: ServiceAccount
apiVersion: v1
metadata:
  name: linkerd-identity
  namespace: Namespace
---
kind: ClusterRole
apiVersion: rbac.authorization.k8s.io/v1beta1
metadata:
  name: linkerd-Namespace-identity
rules:
- apiGroups: ["extensions", "authentication"]
  resources: ["tokenreview"]
  verbs: ["create"]
---
kind: ClusterRoleBinding
apiVersion: rbac.authorization.k8s.io/v1beta1
metadata:
  name: linkerd-Namespace-identity
roleRef:
  apiGroup: rbac.authorization.k8s.io
  kind: ClusterRole
  name: linkerd-Namespace-identity
subjects:
- kind: ServiceAccount
  name: linkerd-identity
  namespace: Namespace
---
kind: Service
apiVersion: v1
metadata:
  name: linkerd-identity
  namespace: Namespace
  labels:
    ControllerComponentLabel: identity
  annotations:
    CreatedByAnnotation: CliVersion
spec:
  type: ClusterIP
  selector:
    ControllerComponentLabel: identity
  ports:
  - name: grpc
    port: 8080
    targetPort: 8080
---
kind: ConfigMap
apiVersion: v1
metadata:
  name: linkerd-identity-trust-anchors
  namespace: Namespace
  labels:
    ControllerComponentLabel: identity
  annotations:
    CreatedByAnnotation: CliVersion
data:
  trust-anchors.pem: |-
    zyx
---
kind: Secret
apiVersion: v1
metadata:
  name: linkerd-identity-issuer
  namespace: Namespace
  labels:
    ControllerComponentLabel: identity
  annotations:
    CreatedByAnnotation: CliVersion
    linkerd.io/identity-issuer-expiry: 2030-02-12T00:00:00Z
data:
  crt.pem: ZGVm
  key.pem: YWJj
---
apiVersion: extensions/v1beta1
kind: Deployment
metadata:
  annotations:
    CreatedByAnnotation: CliVersion
  creationTimestamp: null
  labels:
    ControllerComponentLabel: identity
  name: linkerd-identity
  namespace: Namespace
spec:
  strategy: {}
  template:
    metadata:
      annotations:
        CreatedByAnnotation: CliVersion
        linkerd.io/created-by: linkerd/cli dev-undefined
        linkerd.io/identity-mode: default
        linkerd.io/proxy-version: dev-undefined
      creationTimestamp: null
      labels:
        ControllerComponentLabel: identity
        linkerd.io/control-plane-ns: Namespace
        linkerd.io/proxy-deployment: linkerd-identity
    spec:
      containers:
      - args:
        - identity
        - -addr=:8080
        - -admin-addr=:9990
        - -log-level=ControllerLogLevel
        - -controller-namespace=Namespace
        - -trust-domain=cluster.local
        - -trust-anchors=/var/run/linkerd/identity/trust-anchors/trust-anchors.pem
        - -issuer=/var/run/linkerd/identity/issuer
        - -issuance-lifetime=
        image: ControllerImage
        imagePullPolicy: ImagePullPolicy
        livenessProbe:
          httpGet:
            path: /ping
            port: 9990
          initialDelaySeconds: 10
        name: identity
        ports:
        - containerPort: 8080
          name: grpc
        - containerPort: 9990
          name: admin-http
        readinessProbe:
          failureThreshold: 7
          httpGet:
            path: /ready
            port: 9990
        resources: {}
        securityContext:
          runAsUser: 2103
        volumeMounts:
        - mountPath: /var/run/linkerd/identity/trust-anchors
          name: identity-trust-anchors
        - mountPath: /var/run/linkerd/identity/issuer
          name: identity-issuer
      - args:
        - identity-client
        - -addr=localhost:8080
        - -log-level=DEBUG
        - -name=linkerd-identity.Namespace.serviceaccount.identity.Namespace.cluster.local
        - -trust-anchors=/var/run/linkerd/identity/trust-anchors/trust-anchors.pem
        - -dir=/var/run/linkerd/identity/end-entity
        - -token=/var/run/secrets/kubernetes.io/serviceaccount/token
        image: ControllerImage
        imagePullPolicy: ImagePullPolicy
        livenessProbe:
          httpGet:
            path: /ping
            port: 9990
          initialDelaySeconds: 10
        name: identity-client
        ports:
        - containerPort: 8080
          name: grpc
        - containerPort: 9990
          name: admin-http
        readinessProbe:
          failureThreshold: 7
          httpGet:
            path: /ready
            port: 9990
        resources: {}
        securityContext:
          runAsUser: 2103
        volumeMounts:
        - mountPath: /var/run/linkerd/identity/trust-anchors
          name: identity-trust-anchors
        - mountPath: /var/run/linkerd/identity/end-entity
          name: identity-end-entity
      - env:
        - name: LINKERD2_PROXY_LOG
          value: warn,linkerd2_proxy=info
        - name: LINKERD2_PROXY_CONTROL_URL
          value: tcp://linkerd-destination.Namespace.svc.cluster.local:8086
        - name: LINKERD2_PROXY_CONTROL_LISTENER
          value: tcp://0.0.0.0:4190
        - name: LINKERD2_PROXY_METRICS_LISTENER
          value: tcp://0.0.0.0:4191
        - name: LINKERD2_PROXY_OUTBOUND_LISTENER
          value: tcp://127.0.0.1:4140
        - name: LINKERD2_PROXY_INBOUND_LISTENER
          value: tcp://0.0.0.0:4143
        - name: LINKERD2_PROXY_DESTINATION_PROFILE_SUFFIXES
          value: .
        - name: K8S_NS
          valueFrom:
            fieldRef:
              fieldPath: metadata.namespace
        - name: LINKERD2_PROXY_INBOUND_ACCEPT_KEEPALIVE
          value: 10000ms
        - name: LINKERD2_PROXY_OUTBOUND_CONNECT_KEEPALIVE
          value: 10000ms
        - name: LINKERD2_PROXY_ID
          value: linkerd-identity.deployment.$(K8S_NS).linkerd-managed.Namespace.svc.cluster.local
        image: gcr.io/linkerd-io/proxy:dev-undefined
        imagePullPolicy: IfNotPresent
        livenessProbe:
          httpGet:
            path: /metrics
            port: 4191
          initialDelaySeconds: 10
        name: linkerd-proxy
        ports:
        - containerPort: 4143
          name: linkerd-proxy
        - containerPort: 4191
          name: linkerd-metrics
        readinessProbe:
          httpGet:
            path: /metrics
            port: 4191
          initialDelaySeconds: 10
        resources: {}
        securityContext:
          runAsUser: 2102
        terminationMessagePolicy: FallbackToLogsOnError
      initContainers:
      - args:
        - --incoming-proxy-port
        - "4143"
        - --outgoing-proxy-port
        - "4140"
        - --proxy-uid
        - "2102"
        - --inbound-ports-to-ignore
        - 4190,4191
        image: gcr.io/linkerd-io/proxy-init:dev-undefined
        imagePullPolicy: IfNotPresent
        name: linkerd-init
        resources: {}
        securityContext:
          capabilities:
            add:
            - NET_ADMIN
          privileged: false
          runAsNonRoot: false
          runAsUser: 0
        terminationMessagePolicy: FallbackToLogsOnError
      serviceAccountName: linkerd-identity
      volumes:
      - configMap:
          name: linkerd-identity-trust-anchors
        name: identity-trust-anchors
      - name: identity-issuer
        secret:
          secretName: linkerd-identity-issuer
status: {}
---
###
### General Controller Services: destination, public-api, tap
###
---
kind: ServiceAccount
apiVersion: v1
metadata:
  name: linkerd-controller
  namespace: Namespace
---
kind: ClusterRole
apiVersion: rbac.authorization.k8s.io/v1beta1
metadata:
  name: linkerd-Namespace-controller
rules:
- apiGroups: ["extensions", "apps"]
  resources: ["daemonsets", "deployments", "replicasets", "statefulsets"]
  verbs: ["list", "get", "watch"]
- apiGroups: [""]
  resources: ["pods", "endpoints", "services", "replicationcontrollers", "namespaces"]
  verbs: ["list", "get", "watch"]
- apiGroups: ["linkerd.io"]
  resources: ["serviceprofiles"]
  verbs: ["list", "get", "watch"]
---
kind: ClusterRoleBinding
apiVersion: rbac.authorization.k8s.io/v1beta1
metadata:
  name: linkerd-Namespace-controller
roleRef:
  apiGroup: rbac.authorization.k8s.io
  kind: ClusterRole
  name: linkerd-Namespace-controller
subjects:
- kind: ServiceAccount
  name: linkerd-controller
  namespace: Namespace
---
kind: Service
apiVersion: v1
metadata:
  name: linkerd-controller-api
  namespace: Namespace
  labels:
    ControllerComponentLabel: controller
  annotations:
    CreatedByAnnotation: CliVersion
spec:
  type: ClusterIP
  selector:
    ControllerComponentLabel: controller
  ports:
  - name: http
    port: 8085
    targetPort: 8085
---
kind: Service
apiVersion: v1
metadata:
  name: linkerd-destination
  namespace: Namespace
  labels:
    ControllerComponentLabel: controller
  annotations:
    CreatedByAnnotation: CliVersion
spec:
  type: ClusterIP
  selector:
    ControllerComponentLabel: controller
  ports:
  - name: grpc
    port: 123
    targetPort: 123
---
apiVersion: extensions/v1beta1
kind: Deployment
metadata:
  annotations:
    CreatedByAnnotation: CliVersion
  creationTimestamp: null
  labels:
    ControllerComponentLabel: controller
  name: linkerd-controller
  namespace: Namespace
spec:
  replicas: 1
  strategy: {}
  template:
    metadata:
      annotations:
        CreatedByAnnotation: CliVersion
        linkerd.io/created-by: linkerd/cli dev-undefined
<<<<<<< HEAD
        linkerd.io/identity-mode: default
=======
        linkerd.io/identity-mode: disabled
>>>>>>> 87febecb
        linkerd.io/proxy-version: dev-undefined
      creationTimestamp: null
      labels:
        ControllerComponentLabel: controller
        linkerd.io/control-plane-ns: Namespace
        linkerd.io/proxy-deployment: linkerd-controller
    spec:
      containers:
      - args:
        - public-api
        - -prometheus-url=http://linkerd-prometheus.Namespace.svc.cluster.local:9090
        - -controller-namespace=Namespace
        - -log-level=ControllerLogLevel
        image: ControllerImage
        imagePullPolicy: ImagePullPolicy
        livenessProbe:
          httpGet:
            path: /ping
            port: 9995
          initialDelaySeconds: 10
        name: public-api
        ports:
        - containerPort: 8085
          name: http
        - containerPort: 9995
          name: admin-http
        readinessProbe:
          failureThreshold: 7
          httpGet:
            path: /ready
            port: 9995
        resources: {}
        securityContext:
          runAsUser: 2103
      - args:
        - destination
        - -addr=:123
        - -controller-namespace=Namespace
        - -enable-h2-upgrade=true
        - -log-level=ControllerLogLevel
        image: ControllerImage
        imagePullPolicy: ImagePullPolicy
        livenessProbe:
          httpGet:
            path: /ping
            port: 9996
          initialDelaySeconds: 10
        name: destination
        ports:
        - containerPort: 123
          name: grpc
        - containerPort: 9996
          name: admin-http
        readinessProbe:
          failureThreshold: 7
          httpGet:
            path: /ready
            port: 9996
        resources: {}
        securityContext:
          runAsUser: 2103
      - args:
        - tap
        - -controller-namespace=Namespace
        - -log-level=ControllerLogLevel
        image: ControllerImage
        imagePullPolicy: ImagePullPolicy
        livenessProbe:
          httpGet:
            path: /ping
            port: 9998
          initialDelaySeconds: 10
        name: tap
        ports:
        - containerPort: 8088
          name: grpc
        - containerPort: 9998
          name: admin-http
        readinessProbe:
          failureThreshold: 7
          httpGet:
            path: /ready
            port: 9998
        resources: {}
        securityContext:
          runAsUser: 2103
      - env:
        - name: LINKERD2_PROXY_LOG
          value: warn,linkerd2_proxy=info
        - name: LINKERD2_PROXY_CONTROL_URL
          value: tcp://localhost.:8086
        - name: LINKERD2_PROXY_CONTROL_LISTENER
          value: tcp://0.0.0.0:4190
        - name: LINKERD2_PROXY_METRICS_LISTENER
          value: tcp://0.0.0.0:4191
        - name: LINKERD2_PROXY_OUTBOUND_LISTENER
          value: tcp://127.0.0.1:4140
        - name: LINKERD2_PROXY_INBOUND_LISTENER
          value: tcp://0.0.0.0:4143
        - name: LINKERD2_PROXY_DESTINATION_PROFILE_SUFFIXES
          value: .
        - name: K8S_NS
          valueFrom:
            fieldRef:
              fieldPath: metadata.namespace
        - name: LINKERD2_PROXY_INBOUND_ACCEPT_KEEPALIVE
          value: 10000ms
        - name: LINKERD2_PROXY_OUTBOUND_CONNECT_KEEPALIVE
          value: 10000ms
        - name: LINKERD2_PROXY_ID
          value: linkerd-controller.deployment.$(K8S_NS).linkerd-managed.Namespace.svc.cluster.local
        image: gcr.io/linkerd-io/proxy:dev-undefined
        imagePullPolicy: IfNotPresent
        livenessProbe:
          httpGet:
            path: /metrics
            port: 4191
          initialDelaySeconds: 10
        name: linkerd-proxy
        ports:
        - containerPort: 4143
          name: linkerd-proxy
        - containerPort: 4191
          name: linkerd-metrics
        readinessProbe:
          httpGet:
            path: /metrics
            port: 4191
          initialDelaySeconds: 10
        resources: {}
        securityContext:
          runAsUser: 2102
        terminationMessagePolicy: FallbackToLogsOnError
      initContainers:
      - args:
        - --incoming-proxy-port
        - "4143"
        - --outgoing-proxy-port
        - "4140"
        - --proxy-uid
        - "2102"
        - --inbound-ports-to-ignore
        - 4190,4191
        - --outbound-ports-to-ignore
        - "443"
        image: gcr.io/linkerd-io/proxy-init:dev-undefined
        imagePullPolicy: IfNotPresent
        name: linkerd-init
        resources: {}
        securityContext:
          capabilities:
            add:
            - NET_ADMIN
          privileged: false
          runAsNonRoot: false
          runAsUser: 0
        terminationMessagePolicy: FallbackToLogsOnError
      serviceAccountName: linkerd-controller
status: {}
---
kind: ConfigMap
apiVersion: v1
metadata:
  name: linkerd-config
  namespace: Namespace
  labels:
    ControllerComponentLabel: controller
  annotations:
    CreatedByAnnotation: CliVersion
data:
  global: |
    GlobalConfig
  proxy: |
    ProxyConfig

---
###
### Service Profile CRD
###
---
apiVersion: apiextensions.k8s.io/v1beta1
kind: CustomResourceDefinition
metadata:
  name: serviceprofiles.linkerd.io
  annotations:
    CreatedByAnnotation: CliVersion
spec:
  group: linkerd.io
  version: v1alpha1
  scope: Namespaced
  names:
    plural: serviceprofiles
    singular: serviceprofile
    kind: ServiceProfile
    shortNames:
    - sp
  validation:
    openAPIV3Schema:
      properties:
        spec:
          required:
          - routes
          properties:
            retryBudget:
              required:
              - minRetriesPerSecond
              - retryRatio
              - ttl
              type: object
              properties:
                minRetriesPerSecond:
                  type: integer
                retryRatio:
                  type: number
                ttl:
                  type: string
            routes:
              type: array
              items:
                type: object
                required:
                - name
                - condition
                properties:
                  name:
                    type: string
                  timeout:
                    type: string
                  condition:
                    type: object
                    minProperties: 1
                    properties:
                      method:
                        type: string
                      pathRegex:
                        type: string
                      all:
                        type: array
                        items:
                          type: object
                      any:
                        type: array
                        items:
                          type: object
                      not:
                        type: object
                  responseClasses:
                    type: array
                    items:
                      type: object
                      required:
                      - condition
                      properties:
                        isFailure:
                          type: boolean
                        condition:
                          type: object
                          properties:
                            status:
                              type: object
                              minProperties: 1
                              properties:
                                min:
                                  type: integer
                                  minimum: 100
                                  maximum: 599
                                max:
                                  type: integer
                                  minimum: 100
                                  maximum: 599
                            all:
                              type: array
                              items:
                                type: object
                            any:
                              type: array
                              items:
                                type: object
                            not:
                              type: object
---
###
### Web
###
---
kind: ServiceAccount
apiVersion: v1
metadata:
  name: linkerd-web
  namespace: Namespace
---
kind: Service
apiVersion: v1
metadata:
  name: linkerd-web
  namespace: Namespace
  labels:
    ControllerComponentLabel: web
  annotations:
    CreatedByAnnotation: CliVersion
spec:
  type: ClusterIP
  selector:
    ControllerComponentLabel: web
  ports:
  - name: http
    port: 8084
    targetPort: 8084
  - name: admin-http
    port: 9994
    targetPort: 9994
---
apiVersion: extensions/v1beta1
kind: Deployment
metadata:
  annotations:
    CreatedByAnnotation: CliVersion
  creationTimestamp: null
  labels:
    ControllerComponentLabel: web
  name: linkerd-web
  namespace: Namespace
spec:
  replicas: 1
  strategy: {}
  template:
    metadata:
      annotations:
        CreatedByAnnotation: CliVersion
        linkerd.io/created-by: linkerd/cli dev-undefined
<<<<<<< HEAD
        linkerd.io/identity-mode: default
=======
        linkerd.io/identity-mode: disabled
>>>>>>> 87febecb
        linkerd.io/proxy-version: dev-undefined
      creationTimestamp: null
      labels:
        ControllerComponentLabel: web
        linkerd.io/control-plane-ns: Namespace
        linkerd.io/proxy-deployment: linkerd-web
    spec:
      containers:
      - args:
        - -api-addr=linkerd-controller-api.Namespace.svc.cluster.local:8085
        - -grafana-addr=linkerd-grafana.Namespace.svc.cluster.local:3000
        - -uuid=UUID
        - -controller-namespace=Namespace
        - -log-level=ControllerLogLevel
        image: WebImage
        imagePullPolicy: ImagePullPolicy
        livenessProbe:
          httpGet:
            path: /ping
            port: 9994
          initialDelaySeconds: 10
        name: web
        ports:
        - containerPort: 8084
          name: http
        - containerPort: 9994
          name: admin-http
        readinessProbe:
          failureThreshold: 7
          httpGet:
            path: /ready
            port: 9994
        resources: {}
        securityContext:
          runAsUser: 2103
      - env:
        - name: LINKERD2_PROXY_LOG
          value: warn,linkerd2_proxy=info
        - name: LINKERD2_PROXY_CONTROL_URL
          value: tcp://linkerd-destination.Namespace.svc.cluster.local:8086
        - name: LINKERD2_PROXY_CONTROL_LISTENER
          value: tcp://0.0.0.0:4190
        - name: LINKERD2_PROXY_METRICS_LISTENER
          value: tcp://0.0.0.0:4191
        - name: LINKERD2_PROXY_OUTBOUND_LISTENER
          value: tcp://127.0.0.1:4140
        - name: LINKERD2_PROXY_INBOUND_LISTENER
          value: tcp://0.0.0.0:4143
        - name: LINKERD2_PROXY_DESTINATION_PROFILE_SUFFIXES
          value: .
        - name: K8S_NS
          valueFrom:
            fieldRef:
              fieldPath: metadata.namespace
        - name: LINKERD2_PROXY_INBOUND_ACCEPT_KEEPALIVE
          value: 10000ms
        - name: LINKERD2_PROXY_OUTBOUND_CONNECT_KEEPALIVE
          value: 10000ms
        - name: LINKERD2_PROXY_ID
          value: linkerd-web.deployment.$(K8S_NS).linkerd-managed.Namespace.svc.cluster.local
        image: gcr.io/linkerd-io/proxy:dev-undefined
        imagePullPolicy: IfNotPresent
        livenessProbe:
          httpGet:
            path: /metrics
            port: 4191
          initialDelaySeconds: 10
        name: linkerd-proxy
        ports:
        - containerPort: 4143
          name: linkerd-proxy
        - containerPort: 4191
          name: linkerd-metrics
        readinessProbe:
          httpGet:
            path: /metrics
            port: 4191
          initialDelaySeconds: 10
        resources: {}
        securityContext:
          runAsUser: 2102
        terminationMessagePolicy: FallbackToLogsOnError
      initContainers:
      - args:
        - --incoming-proxy-port
        - "4143"
        - --outgoing-proxy-port
        - "4140"
        - --proxy-uid
        - "2102"
        - --inbound-ports-to-ignore
        - 4190,4191
        - --outbound-ports-to-ignore
        - "443"
        image: gcr.io/linkerd-io/proxy-init:dev-undefined
        imagePullPolicy: IfNotPresent
        name: linkerd-init
        resources: {}
        securityContext:
          capabilities:
            add:
            - NET_ADMIN
          privileged: false
          runAsNonRoot: false
          runAsUser: 0
        terminationMessagePolicy: FallbackToLogsOnError
      serviceAccountName: linkerd-web
status: {}
---
###
### Prometheus
###
---
kind: ServiceAccount
apiVersion: v1
metadata:
  name: linkerd-prometheus
  namespace: Namespace
---
kind: ClusterRole
apiVersion: rbac.authorization.k8s.io/v1beta1
metadata:
  name: linkerd-Namespace-prometheus
rules:
- apiGroups: [""]
  resources: ["pods"]
  verbs: ["get", "list", "watch"]
---
kind: ClusterRoleBinding
apiVersion: rbac.authorization.k8s.io/v1beta1
metadata:
  name: linkerd-Namespace-prometheus
roleRef:
  apiGroup: rbac.authorization.k8s.io
  kind: ClusterRole
  name: linkerd-Namespace-prometheus
subjects:
- kind: ServiceAccount
  name: linkerd-prometheus
  namespace: Namespace
---
kind: Service
apiVersion: v1
metadata:
  name: linkerd-prometheus
  namespace: Namespace
  labels:
    ControllerComponentLabel: prometheus
  annotations:
    CreatedByAnnotation: CliVersion
spec:
  type: ClusterIP
  selector:
    ControllerComponentLabel: prometheus
  ports:
  - name: admin-http
    port: 9090
    targetPort: 9090
---
apiVersion: extensions/v1beta1
kind: Deployment
metadata:
  annotations:
    CreatedByAnnotation: CliVersion
  creationTimestamp: null
  labels:
    ControllerComponentLabel: prometheus
  name: linkerd-prometheus
  namespace: Namespace
spec:
  replicas: 1
  strategy: {}
  template:
    metadata:
      annotations:
        CreatedByAnnotation: CliVersion
        linkerd.io/created-by: linkerd/cli dev-undefined
<<<<<<< HEAD
        linkerd.io/identity-mode: default
=======
        linkerd.io/identity-mode: disabled
>>>>>>> 87febecb
        linkerd.io/proxy-version: dev-undefined
      creationTimestamp: null
      labels:
        ControllerComponentLabel: prometheus
        linkerd.io/control-plane-ns: Namespace
        linkerd.io/proxy-deployment: linkerd-prometheus
    spec:
      containers:
      - args:
        - --storage.tsdb.path=/data
        - --storage.tsdb.retention=6h
        - --config.file=/etc/prometheus/prometheus.yml
        image: PrometheusImage
        imagePullPolicy: ImagePullPolicy
        livenessProbe:
          httpGet:
            path: /-/healthy
            port: 9090
          initialDelaySeconds: 30
          timeoutSeconds: 30
        name: prometheus
        ports:
        - containerPort: 9090
          name: admin-http
        readinessProbe:
          httpGet:
            path: /-/ready
            port: 9090
          initialDelaySeconds: 30
          timeoutSeconds: 30
        resources: {}
        securityContext:
          runAsUser: 65534
        volumeMounts:
        - mountPath: /data
          name: data
        - mountPath: /etc/prometheus
          name: prometheus-config
          readOnly: true
      - env:
        - name: LINKERD2_PROXY_LOG
          value: warn,linkerd2_proxy=info
        - name: LINKERD2_PROXY_CONTROL_URL
          value: tcp://linkerd-destination.Namespace.svc.cluster.local:8086
        - name: LINKERD2_PROXY_CONTROL_LISTENER
          value: tcp://0.0.0.0:4190
        - name: LINKERD2_PROXY_METRICS_LISTENER
          value: tcp://0.0.0.0:4191
        - name: LINKERD2_PROXY_OUTBOUND_LISTENER
          value: tcp://127.0.0.1:4140
        - name: LINKERD2_PROXY_INBOUND_LISTENER
          value: tcp://0.0.0.0:4143
        - name: LINKERD2_PROXY_DESTINATION_PROFILE_SUFFIXES
          value: .
        - name: K8S_NS
          valueFrom:
            fieldRef:
              fieldPath: metadata.namespace
        - name: LINKERD2_PROXY_INBOUND_ACCEPT_KEEPALIVE
          value: 10000ms
        - name: LINKERD2_PROXY_OUTBOUND_CONNECT_KEEPALIVE
          value: 10000ms
        - name: LINKERD2_PROXY_ID
          value: linkerd-prometheus.deployment.$(K8S_NS).linkerd-managed.Namespace.svc.cluster.local
        - name: LINKERD2_PROXY_OUTBOUND_ROUTER_CAPACITY
          value: "10000"
        image: gcr.io/linkerd-io/proxy:dev-undefined
        imagePullPolicy: IfNotPresent
        livenessProbe:
          httpGet:
            path: /metrics
            port: 4191
          initialDelaySeconds: 10
        name: linkerd-proxy
        ports:
        - containerPort: 4143
          name: linkerd-proxy
        - containerPort: 4191
          name: linkerd-metrics
        readinessProbe:
          httpGet:
            path: /metrics
            port: 4191
          initialDelaySeconds: 10
        resources: {}
        securityContext:
          runAsUser: 2102
        terminationMessagePolicy: FallbackToLogsOnError
      initContainers:
      - args:
        - --incoming-proxy-port
        - "4143"
        - --outgoing-proxy-port
        - "4140"
        - --proxy-uid
        - "2102"
        - --inbound-ports-to-ignore
        - 4190,4191
        - --outbound-ports-to-ignore
        - "443"
        image: gcr.io/linkerd-io/proxy-init:dev-undefined
        imagePullPolicy: IfNotPresent
        name: linkerd-init
        resources: {}
        securityContext:
          capabilities:
            add:
            - NET_ADMIN
          privileged: false
          runAsNonRoot: false
          runAsUser: 0
        terminationMessagePolicy: FallbackToLogsOnError
      serviceAccountName: linkerd-prometheus
      volumes:
      - emptyDir: {}
        name: data
      - configMap:
          name: linkerd-prometheus-config
        name: prometheus-config
status: {}
---
kind: ConfigMap
apiVersion: v1
metadata:
  name: linkerd-prometheus-config
  namespace: Namespace
  labels:
    ControllerComponentLabel: prometheus
  annotations:
    CreatedByAnnotation: CliVersion
data:
  prometheus.yml: |-
    global:
      scrape_interval: 10s
      scrape_timeout: 10s
      evaluation_interval: 10s

    rule_files:
    - /etc/prometheus/*_rules.yml

    scrape_configs:
    - job_name: 'prometheus'
      static_configs:
      - targets: ['localhost:9090']

    - job_name: 'grafana'
      kubernetes_sd_configs:
      - role: pod
        namespaces:
          names: ['Namespace']
      relabel_configs:
      - source_labels:
        - __meta_kubernetes_pod_container_name
        action: keep
        regex: ^grafana$

    - job_name: 'linkerd-controller'
      kubernetes_sd_configs:
      - role: pod
        namespaces:
          names: ['Namespace']
      relabel_configs:
      - source_labels:
        - __meta_kubernetes_pod_label_linkerd_io_control_plane_component
        - __meta_kubernetes_pod_container_port_name
        action: keep
        regex: (.*);admin-http$
      - source_labels: [__meta_kubernetes_pod_container_name]
        action: replace
        target_label: component

    - job_name: 'linkerd-proxy'
      kubernetes_sd_configs:
      - role: pod
      relabel_configs:
      - source_labels:
        - __meta_kubernetes_pod_container_name
        - __meta_kubernetes_pod_container_port_name
        - __meta_kubernetes_pod_label_linkerd_io_control_plane_ns
        action: keep
        regex: ^ProxyContainerName;linkerd-metrics;Namespace$
      - source_labels: [__meta_kubernetes_namespace]
        action: replace
        target_label: namespace
      - source_labels: [__meta_kubernetes_pod_name]
        action: replace
        target_label: pod
      # special case k8s' "job" label, to not interfere with prometheus' "job"
      # label
      # __meta_kubernetes_pod_label_linkerd_io_proxy_job=foo =>
      # k8s_job=foo
      - source_labels: [__meta_kubernetes_pod_label_linkerd_io_proxy_job]
        action: replace
        target_label: k8s_job
      # drop __meta_kubernetes_pod_label_linkerd_io_proxy_job
      - action: labeldrop
        regex: __meta_kubernetes_pod_label_linkerd_io_proxy_job
      # __meta_kubernetes_pod_label_linkerd_io_proxy_deployment=foo =>
      # deployment=foo
      - action: labelmap
        regex: __meta_kubernetes_pod_label_linkerd_io_proxy_(.+)
      # drop all labels that we just made copies of in the previous labelmap
      - action: labeldrop
        regex: __meta_kubernetes_pod_label_linkerd_io_proxy_(.+)
      # __meta_kubernetes_pod_label_linkerd_io_foo=bar =>
      # foo=bar
      - action: labelmap
        regex: __meta_kubernetes_pod_label_linkerd_io_(.+)
---
###
### Grafana
###
---
kind: ServiceAccount
apiVersion: v1
metadata:
  name: linkerd-grafana
  namespace: Namespace
---
kind: Service
apiVersion: v1
metadata:
  name: linkerd-grafana
  namespace: Namespace
  labels:
    ControllerComponentLabel: grafana
  annotations:
    CreatedByAnnotation: CliVersion
spec:
  type: ClusterIP
  selector:
    ControllerComponentLabel: grafana
  ports:
  - name: http
    port: 3000
    targetPort: 3000
---
apiVersion: extensions/v1beta1
kind: Deployment
metadata:
  annotations:
    CreatedByAnnotation: CliVersion
  creationTimestamp: null
  labels:
    ControllerComponentLabel: grafana
  name: linkerd-grafana
  namespace: Namespace
spec:
  replicas: 1
  strategy: {}
  template:
    metadata:
      annotations:
        CreatedByAnnotation: CliVersion
        linkerd.io/created-by: linkerd/cli dev-undefined
<<<<<<< HEAD
        linkerd.io/identity-mode: default
=======
        linkerd.io/identity-mode: disabled
>>>>>>> 87febecb
        linkerd.io/proxy-version: dev-undefined
      creationTimestamp: null
      labels:
        ControllerComponentLabel: grafana
        linkerd.io/control-plane-ns: Namespace
        linkerd.io/proxy-deployment: linkerd-grafana
    spec:
      containers:
      - env:
        - name: GF_PATHS_DATA
          value: /data
        image: GrafanaImage
        imagePullPolicy: ImagePullPolicy
        livenessProbe:
          httpGet:
            path: /api/health
            port: 3000
          initialDelaySeconds: 30
        name: grafana
        ports:
        - containerPort: 3000
          name: http
        readinessProbe:
          httpGet:
            path: /api/health
            port: 3000
        resources: {}
        securityContext:
          runAsUser: 472
        volumeMounts:
        - mountPath: /data
          name: data
        - mountPath: /etc/grafana
          name: grafana-config
          readOnly: true
      - env:
        - name: LINKERD2_PROXY_LOG
          value: warn,linkerd2_proxy=info
        - name: LINKERD2_PROXY_CONTROL_URL
          value: tcp://linkerd-destination.Namespace.svc.cluster.local:8086
        - name: LINKERD2_PROXY_CONTROL_LISTENER
          value: tcp://0.0.0.0:4190
        - name: LINKERD2_PROXY_METRICS_LISTENER
          value: tcp://0.0.0.0:4191
        - name: LINKERD2_PROXY_OUTBOUND_LISTENER
          value: tcp://127.0.0.1:4140
        - name: LINKERD2_PROXY_INBOUND_LISTENER
          value: tcp://0.0.0.0:4143
        - name: LINKERD2_PROXY_DESTINATION_PROFILE_SUFFIXES
          value: .
        - name: K8S_NS
          valueFrom:
            fieldRef:
              fieldPath: metadata.namespace
        - name: LINKERD2_PROXY_INBOUND_ACCEPT_KEEPALIVE
          value: 10000ms
        - name: LINKERD2_PROXY_OUTBOUND_CONNECT_KEEPALIVE
          value: 10000ms
        - name: LINKERD2_PROXY_ID
          value: linkerd-grafana.deployment.$(K8S_NS).linkerd-managed.Namespace.svc.cluster.local
        image: gcr.io/linkerd-io/proxy:dev-undefined
        imagePullPolicy: IfNotPresent
        livenessProbe:
          httpGet:
            path: /metrics
            port: 4191
          initialDelaySeconds: 10
        name: linkerd-proxy
        ports:
        - containerPort: 4143
          name: linkerd-proxy
        - containerPort: 4191
          name: linkerd-metrics
        readinessProbe:
          httpGet:
            path: /metrics
            port: 4191
          initialDelaySeconds: 10
        resources: {}
        securityContext:
          runAsUser: 2102
        terminationMessagePolicy: FallbackToLogsOnError
      initContainers:
      - args:
        - --incoming-proxy-port
        - "4143"
        - --outgoing-proxy-port
        - "4140"
        - --proxy-uid
        - "2102"
        - --inbound-ports-to-ignore
        - 4190,4191
        - --outbound-ports-to-ignore
        - "443"
        image: gcr.io/linkerd-io/proxy-init:dev-undefined
        imagePullPolicy: IfNotPresent
        name: linkerd-init
        resources: {}
        securityContext:
          capabilities:
            add:
            - NET_ADMIN
          privileged: false
          runAsNonRoot: false
          runAsUser: 0
        terminationMessagePolicy: FallbackToLogsOnError
      serviceAccountName: linkerd-grafana
      volumes:
      - emptyDir: {}
        name: data
      - configMap:
          items:
          - key: grafana.ini
            path: grafana.ini
          - key: datasources.yaml
            path: provisioning/datasources/datasources.yaml
          - key: dashboards.yaml
            path: provisioning/dashboards/dashboards.yaml
          name: linkerd-grafana-config
        name: grafana-config
status: {}
---
kind: ConfigMap
apiVersion: v1
metadata:
  name: linkerd-grafana-config
  namespace: Namespace
  labels:
    ControllerComponentLabel: grafana
  annotations:
    CreatedByAnnotation: CliVersion
data:
  grafana.ini: |-
    instance_name = linkerd-grafana

    [server]
    root_url = %(protocol)s://%(domain)s:/grafana/

    [auth]
    disable_login_form = true

    [auth.anonymous]
    enabled = true
    org_role = Editor

    [auth.basic]
    enabled = false

    [analytics]
    check_for_updates = false

  datasources.yaml: |-
    apiVersion: 1
    datasources:
    - name: prometheus
      type: prometheus
      access: proxy
      orgId: 1
      url: http://linkerd-prometheus.Namespace.svc.cluster.local:9090
      isDefault: true
      jsonData:
        timeInterval: "5s"
      version: 1
      editable: true

  dashboards.yaml: |-
    apiVersion: 1
    providers:
    - name: 'default'
      orgId: 1
      folder: ''
      type: file
      disableDeletion: true
      editable: true
      options:
        path: /var/lib/grafana/dashboards
        homeDashboardId: linkerd-top-line

---
###
### Proxy Injector
###
---
apiVersion: apps/v1
kind: Deployment
metadata:
  annotations:
    CreatedByAnnotation: CliVersion
  creationTimestamp: null
  labels:
    ControllerComponentLabel: proxy-injector
  name: linkerd-proxy-injector
  namespace: Namespace
spec:
  replicas: 1
  selector:
    matchLabels:
      ControllerComponentLabel: proxy-injector
  strategy: {}
  template:
    metadata:
      annotations:
        CreatedByAnnotation: CliVersion
        linkerd.io/created-by: linkerd/cli dev-undefined
<<<<<<< HEAD
        linkerd.io/identity-mode: default
=======
        linkerd.io/identity-mode: disabled
>>>>>>> 87febecb
        linkerd.io/proxy-version: dev-undefined
      creationTimestamp: null
      labels:
        ControllerComponentLabel: proxy-injector
        linkerd.io/control-plane-ns: Namespace
        linkerd.io/proxy-deployment: linkerd-proxy-injector
    spec:
      containers:
      - args:
        - proxy-injector
        - -controller-namespace=Namespace
        - -log-level=ControllerLogLevel
        - -no-init-container=false
        image: ControllerImage
        imagePullPolicy: ImagePullPolicy
        livenessProbe:
          httpGet:
            path: /ping
            port: 9995
          initialDelaySeconds: 10
        name: proxy-injector
        ports:
        - containerPort: 8443
          name: proxy-injector
        readinessProbe:
          failureThreshold: 7
          httpGet:
            path: /ready
            port: 9995
        resources: {}
        securityContext:
          runAsUser: 2103
        volumeMounts:
        - mountPath: /var/linkerd-io/config
          name: proxy-spec
      - env:
        - name: LINKERD2_PROXY_LOG
          value: warn,linkerd2_proxy=info
        - name: LINKERD2_PROXY_CONTROL_URL
          value: tcp://linkerd-destination.Namespace.svc.cluster.local:8086
        - name: LINKERD2_PROXY_CONTROL_LISTENER
          value: tcp://0.0.0.0:4190
        - name: LINKERD2_PROXY_METRICS_LISTENER
          value: tcp://0.0.0.0:4191
        - name: LINKERD2_PROXY_OUTBOUND_LISTENER
          value: tcp://127.0.0.1:4140
        - name: LINKERD2_PROXY_INBOUND_LISTENER
          value: tcp://0.0.0.0:4143
        - name: LINKERD2_PROXY_DESTINATION_PROFILE_SUFFIXES
          value: .
        - name: K8S_NS
          valueFrom:
            fieldRef:
              fieldPath: metadata.namespace
        - name: LINKERD2_PROXY_INBOUND_ACCEPT_KEEPALIVE
          value: 10000ms
        - name: LINKERD2_PROXY_OUTBOUND_CONNECT_KEEPALIVE
          value: 10000ms
        - name: LINKERD2_PROXY_ID
          value: linkerd-proxy-injector.deployment.$(K8S_NS).linkerd-managed.Namespace.svc.cluster.local
        image: gcr.io/linkerd-io/proxy:dev-undefined
        imagePullPolicy: IfNotPresent
        livenessProbe:
          httpGet:
            path: /metrics
            port: 4191
          initialDelaySeconds: 10
        name: linkerd-proxy
        ports:
        - containerPort: 4143
          name: linkerd-proxy
        - containerPort: 4191
          name: linkerd-metrics
        readinessProbe:
          httpGet:
            path: /metrics
            port: 4191
          initialDelaySeconds: 10
        resources: {}
        securityContext:
          runAsUser: 2102
        terminationMessagePolicy: FallbackToLogsOnError
      initContainers:
      - args:
        - --incoming-proxy-port
        - "4143"
        - --outgoing-proxy-port
        - "4140"
        - --proxy-uid
        - "2102"
        - --inbound-ports-to-ignore
        - 4190,4191
        - --outbound-ports-to-ignore
        - "443"
        image: gcr.io/linkerd-io/proxy-init:dev-undefined
        imagePullPolicy: IfNotPresent
        name: linkerd-init
        resources: {}
        securityContext:
          capabilities:
            add:
            - NET_ADMIN
          privileged: false
          runAsNonRoot: false
          runAsUser: 0
        terminationMessagePolicy: FallbackToLogsOnError
      serviceAccountName: linkerd-proxy-injector
      volumes:
      - configMap:
          name: linkerd-proxy-injector-sidecar-config
        name: proxy-spec
status: {}
---
kind: ServiceAccount
apiVersion: v1
metadata:
  name: linkerd-proxy-injector
  namespace: Namespace
---
kind: ClusterRole
apiVersion: rbac.authorization.k8s.io/v1
metadata:
  name: linkerd-Namespace-proxy-injector
rules:
- apiGroups: ["admissionregistration.k8s.io"]
  resources: ["mutatingwebhookconfigurations"]
  verbs: ["create", "update", "get", "watch"]
- apiGroups: [""]
  resources: ["namespaces"]
  verbs: ["get"]
---
kind: ClusterRoleBinding
apiVersion: rbac.authorization.k8s.io/v1
metadata:
  name: linkerd-Namespace-proxy-injector
subjects:
- kind: ServiceAccount
  name: linkerd-proxy-injector
  namespace: Namespace
  apiGroup: ""
roleRef:
  kind: ClusterRole
  name: linkerd-Namespace-proxy-injector
  apiGroup: rbac.authorization.k8s.io
---
kind: Service
apiVersion: v1
metadata:
  name: linkerd-proxy-injector
  namespace: Namespace
  labels:
    ControllerComponentLabel: proxy-injector
  annotations:
    CreatedByAnnotation: CliVersion
spec:
  type: ClusterIP
  selector:
    ControllerComponentLabel: proxy-injector
  ports:
  - name: proxy-injector
    port: 443
    targetPort: proxy-injector
---
kind: ConfigMap
apiVersion: v1
metadata:
  name: linkerd-proxy-injector-sidecar-config
  namespace: Namespace
  labels:
    ControllerComponentLabel: proxy-injector
  annotations:
    CreatedByAnnotation: CliVersion
data:
  ProxyInitSpecFileName: |
    args:
    - --incoming-proxy-port
    - 4143
    - --outgoing-proxy-port
    - 4140
    - --proxy-uid
    - 2102
    - --inbound-ports-to-ignore
    - 4190,4191,1,2,3
    - --outbound-ports-to-ignore
    - 2,3,4
    image: ProxyInitImage
    imagePullPolicy: IfNotPresent
    name: linkerd-init
    securityContext:
      capabilities:
        add:
        - NET_ADMIN
      privileged: false
      runAsNonRoot: false
      runAsUser: 0
    terminationMessagePolicy: FallbackToLogsOnError
  ProxySpecFileName: |
    env:
    - name: LINKERD2_PROXY_LOG
      value: ProxyLogLevel
    - name: LINKERD2_PROXY_CONTROL_URL
      value: tcp://linkerd-destination.Namespace.svc.cluster.local:123
    - name: LINKERD2_PROXY_CONTROL_LISTENER
      value: tcp://0.0.0.0:4190
    - name: LINKERD2_PROXY_METRICS_LISTENER
      value: tcp://0.0.0.0:4191
    - name: LINKERD2_PROXY_OUTBOUND_LISTENER
      value: tcp://127.0.0.1:4140
    - name: LINKERD2_PROXY_INBOUND_LISTENER
      value: tcp://0.0.0.0:4143
    - name: LINKERD2_PROXY_DESTINATION_PROFILE_SUFFIXES
      value: suffix.
    - name: LINKERD2_PROXY_INBOUND_ACCEPT_KEEPALIVE
      value: 10000ms
    - name: LINKERD2_PROXY_OUTBOUND_CONNECT_KEEPALIVE
      value: 10000ms
    - name: LINKERD2_PROXY_ID
      value: "" # this value will be computed by the webhook
    - name: LINKERD2_PROXY_TLS_TRUST_ANCHORS
      value: /var/linkerd-io/trust-anchors/
    - name: LINKERD2_PROXY_TLS_CERT
      value: /var/linkerd-io/identity/
    - name: LINKERD2_PROXY_TLS_PRIVATE_KEY
      value: /var/linkerd-io/identity/
    - name: LINKERD2_PROXY_TLS_LOCAL_IDENTITY
      value: "" # this value will be computed by the webhook
    - name: LINKERD2_PROXY_CONTROLLER_NAMESPACE
      value: Namespace
    - name: LINKERD2_PROXY_TLS_CONTROLLER_IDENTITY
      value: "" # this value will be computed by the webhook
    image: ProxyImage
    imagePullPolicy: IfNotPresent
    livenessProbe:
      httpGet:
        path: /metrics
        port: 4191
      initialDelaySeconds: 10
    name: linkerd-proxy
    ports:
    - containerPort: 4143
      name: linkerd-proxy
    - containerPort: 4191
      name: linkerd-metrics
    readinessProbe:
      httpGet:
        path: /metrics
        port: 4191
      initialDelaySeconds: 10
    resources:
      requests:
        cpu: RequestCPU
        memory: RequestMemory
    securityContext:
      runAsUser: 2102
    terminationMessagePolicy: FallbackToLogsOnError
---<|MERGE_RESOLUTION|>--- conflicted
+++ resolved
@@ -236,6 +236,8 @@
         - "2102"
         - --inbound-ports-to-ignore
         - 4190,4191
+        - --outbound-ports-to-ignore
+        - "443"
         image: gcr.io/linkerd-io/proxy-init:dev-undefined
         imagePullPolicy: IfNotPresent
         name: linkerd-init
@@ -350,11 +352,7 @@
       annotations:
         CreatedByAnnotation: CliVersion
         linkerd.io/created-by: linkerd/cli dev-undefined
-<<<<<<< HEAD
         linkerd.io/identity-mode: default
-=======
-        linkerd.io/identity-mode: disabled
->>>>>>> 87febecb
         linkerd.io/proxy-version: dev-undefined
       creationTimestamp: null
       labels:
@@ -685,11 +683,7 @@
       annotations:
         CreatedByAnnotation: CliVersion
         linkerd.io/created-by: linkerd/cli dev-undefined
-<<<<<<< HEAD
         linkerd.io/identity-mode: default
-=======
-        linkerd.io/identity-mode: disabled
->>>>>>> 87febecb
         linkerd.io/proxy-version: dev-undefined
       creationTimestamp: null
       labels:
@@ -867,11 +861,7 @@
       annotations:
         CreatedByAnnotation: CliVersion
         linkerd.io/created-by: linkerd/cli dev-undefined
-<<<<<<< HEAD
         linkerd.io/identity-mode: default
-=======
-        linkerd.io/identity-mode: disabled
->>>>>>> 87febecb
         linkerd.io/proxy-version: dev-undefined
       creationTimestamp: null
       labels:
@@ -1127,11 +1117,7 @@
       annotations:
         CreatedByAnnotation: CliVersion
         linkerd.io/created-by: linkerd/cli dev-undefined
-<<<<<<< HEAD
         linkerd.io/identity-mode: default
-=======
-        linkerd.io/identity-mode: disabled
->>>>>>> 87febecb
         linkerd.io/proxy-version: dev-undefined
       creationTimestamp: null
       labels:
@@ -1336,11 +1322,7 @@
       annotations:
         CreatedByAnnotation: CliVersion
         linkerd.io/created-by: linkerd/cli dev-undefined
-<<<<<<< HEAD
         linkerd.io/identity-mode: default
-=======
-        linkerd.io/identity-mode: disabled
->>>>>>> 87febecb
         linkerd.io/proxy-version: dev-undefined
       creationTimestamp: null
       labels:
