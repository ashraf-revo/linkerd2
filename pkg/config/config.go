package config

import (
	"fmt"
	"io/ioutil"
	"strings"

	"github.com/golang/protobuf/jsonpb"
	"github.com/golang/protobuf/proto"
	pb "github.com/linkerd/linkerd2/controller/gen/config"
	log "github.com/sirupsen/logrus"
)

// Global returns the Global protobuf config from the linkerd-config ConfigMap
func Global(filepath string) (*pb.Global, error) {
	config := &pb.Global{}
	err := unmarshalFile(filepath, config)
	return config, err
}

// Proxy returns the Proxy protobuf config from the linkerd-config ConfigMap
func Proxy(filepath string) (*pb.Proxy, error) {
	config := &pb.Proxy{}
	err := unmarshalFile(filepath, config)
	return config, err
}

func unmarshalFile(filepath string, msg proto.Message) error {
	configJSON, err := ioutil.ReadFile(filepath)
	if err != nil {
		return fmt.Errorf("failed to read config file: %s", err)
	}

	log.Debugf("%s config JSON: %s", filepath, configJSON)
	if err = unmarshal(string(configJSON), msg); err != nil {
		return fmt.Errorf("failed to unmarshal JSON from: %s: %s", filepath, err)
	}

	return nil
}

func unmarshal(json string, msg proto.Message) error {
	// If a config is missing, then just leave the message as nil and return
	// without an error.
	if json == "" {
		return nil
	}

	// If we're using older code to read a newer config, blowing up during decoding
	// is not helpful. We should detect that through other means.
	u := jsonpb.Unmarshaler{AllowUnknownFields: true}
	return u.Unmarshal(strings.NewReader(json), msg)
}

// FromConfigMap builds a configuration by reading a map with the keys "global"
// and "proxy", each containing JSON values.
func FromConfigMap(configMap map[string]string) (*pb.All, error) {
	c := &pb.All{Global: &pb.Global{}, Proxy: &pb.Proxy{}, Install: &pb.Install{}}

	if err := unmarshal(configMap["global"], c.Global); err != nil {
<<<<<<< HEAD
		return nil, fmt.Errorf("global: %s", err)
	}

	if err := unmarshal(configMap["proxy"], c.Proxy); err != nil {
		return nil, fmt.Errorf("proxy: %s", err)
	}

	if err := unmarshal(configMap["install"], c.Install); err != nil {
		return nil, fmt.Errorf("install: %s", err)
=======
		return nil, fmt.Errorf("invalid global config: %s", err)
	}

	if err := unmarshal(configMap["proxy"], c.Proxy); err != nil {
		return nil, fmt.Errorf("invalid proxy config: %s", err)
	}

	if err := unmarshal(configMap["install"], c.Install); err != nil {
		return nil, fmt.Errorf("invalid install config: %s", err)
>>>>>>> 4fd1de43
	}

	return c, nil
}

// ToJSON encode the configuration to JSON, i.e. to be stored in a ConfigMap.
func ToJSON(configs *pb.All) (global, proxy, install string, err error) {
	m := jsonpb.Marshaler{EmitDefaults: true}

	global, err = m.MarshalToString(configs.GetGlobal())
	if err != nil {
		return
	}

	proxy, err = m.MarshalToString(configs.GetProxy())
	if err != nil {
		return
	}

	install, err = m.MarshalToString(configs.GetInstall())
	return
}<|MERGE_RESOLUTION|>--- conflicted
+++ resolved
@@ -58,17 +58,6 @@
 	c := &pb.All{Global: &pb.Global{}, Proxy: &pb.Proxy{}, Install: &pb.Install{}}
 
 	if err := unmarshal(configMap["global"], c.Global); err != nil {
-<<<<<<< HEAD
-		return nil, fmt.Errorf("global: %s", err)
-	}
-
-	if err := unmarshal(configMap["proxy"], c.Proxy); err != nil {
-		return nil, fmt.Errorf("proxy: %s", err)
-	}
-
-	if err := unmarshal(configMap["install"], c.Install); err != nil {
-		return nil, fmt.Errorf("install: %s", err)
-=======
 		return nil, fmt.Errorf("invalid global config: %s", err)
 	}
 
@@ -78,7 +67,6 @@
 
 	if err := unmarshal(configMap["install"], c.Install); err != nil {
 		return nil, fmt.Errorf("invalid install config: %s", err)
->>>>>>> 4fd1de43
 	}
 
 	return c, nil
