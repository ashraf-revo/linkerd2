--- conflicted
+++ resolved
@@ -73,11 +73,7 @@
   revision = "23def4e6c14b4da8ac2ed8007337bc5eb5007998"
 
 [[projects]]
-<<<<<<< HEAD
   digest = "1:3dd078fda7500c341bc26cfbc6c6a34614f295a2457149fc1045cab767cbcf18"
-=======
-  digest = "1:b746be1272035dd3643aed45a302cf150ca3ce0e9cfd38992f0f91771433620f"
->>>>>>> f884caf5
   name = "github.com/golang/protobuf"
   packages = [
     "jsonpb",
@@ -94,11 +90,7 @@
     "ptypes/struct",
     "ptypes/timestamp",
   ]
-<<<<<<< HEAD
-  pruneopts = ""
-=======
-  pruneopts = "UT"
->>>>>>> f884caf5
+  pruneopts = ""
   revision = "aa810b61a9c79d51363740d207bb46cf8e620ed5"
   version = "v1.2.0"
 
@@ -216,11 +208,7 @@
   version = "v1.1"
 
 [[projects]]
-<<<<<<< HEAD
-  digest = "1:9406bc4afca3e805d0b2768f558dfdcd79f6bbc782cd262792f462e2c0ab0086"
-=======
-  digest = "1:3c57b022f9e6c960582317c96b941bf15d79f7c0d1b6a45a56cdeec82e61d8e9"
->>>>>>> f884caf5
+  digest = "1:f029e20034db28ab1c26f3dc565b11d66d0281c779daa434928322350a0604c0"
   name = "github.com/linkerd/linkerd2-proxy-api"
   packages = [
     "go/destination",
@@ -228,14 +216,9 @@
     "go/net",
     "go/tap",
   ]
-<<<<<<< HEAD
-  pruneopts = ""
-  revision = "0196017993a73f0ee28a9f52f30d2b6f5702198e"
-=======
-  pruneopts = "UT"
+  pruneopts = ""
   revision = "9fde83574d39e055932885803e677c60642c0bdf"
   version = "v0.1.2"
->>>>>>> f884caf5
 
 [[projects]]
   digest = "1:81e673df85e765593a863f67cba4544cf40e8919590f04d67664940786c2b61a"
@@ -933,11 +916,16 @@
     "k8s.io/apimachinery/pkg/labels",
     "k8s.io/apimachinery/pkg/runtime",
     "k8s.io/apimachinery/pkg/runtime/schema",
+    "k8s.io/apimachinery/pkg/runtime/serializer",
+    "k8s.io/apimachinery/pkg/types",
     "k8s.io/apimachinery/pkg/util/intstr",
     "k8s.io/apimachinery/pkg/util/runtime",
     "k8s.io/apimachinery/pkg/util/wait",
     "k8s.io/apimachinery/pkg/util/yaml",
     "k8s.io/apimachinery/pkg/version",
+    "k8s.io/apimachinery/pkg/watch",
+    "k8s.io/client-go/discovery",
+    "k8s.io/client-go/discovery/fake",
     "k8s.io/client-go/informers",
     "k8s.io/client-go/informers/apps/v1beta2",
     "k8s.io/client-go/informers/core/v1",
@@ -948,8 +936,10 @@
     "k8s.io/client-go/plugin/pkg/client/auth",
     "k8s.io/client-go/plugin/pkg/client/auth/gcp",
     "k8s.io/client-go/rest",
+    "k8s.io/client-go/testing",
     "k8s.io/client-go/tools/cache",
     "k8s.io/client-go/tools/clientcmd",
+    "k8s.io/client-go/util/flowcontrol",
     "k8s.io/client-go/util/workqueue",
     "k8s.io/code-generator/cmd/client-gen",
     "k8s.io/code-generator/cmd/deepcopy-gen",
